--- conflicted
+++ resolved
@@ -20,15 +20,9 @@
 class BlockReadableSpec extends AnyFunSpec with Matchers {
 
   describe("instantiate BlockReadableFileChannel") {
-<<<<<<< HEAD
-    describe("with null file channel") {
-      it("should fail with a Null Pointer Exception") {
-        assertThrows[NullPointerException] {
-=======
     describe("with null file") {
       it("should fail with an IllegalArgumentException") {
         assertThrows[IllegalArgumentException] {
->>>>>>> 7f628dc1
           new BlockReadableFile(null)
         }
       }
@@ -312,7 +306,10 @@
   override val container: GenericContainer = GenericContainer(
     "golang:1.16.2-alpine",
     classpathResourceMapping = Seq(
-      FileSystemBind("parser-test/sst_files_generator.go", "/local/sst_files_generator.go", BindMode.READ_WRITE),
+      FileSystemBind("parser-test/sst_files_generator.go",
+                     "/local/sst_files_generator.go",
+                     BindMode.READ_WRITE
+                    ),
       FileSystemBind("parser-test/go.mod", "/local/go.mod", BindMode.READ_WRITE),
       FileSystemBind("parser-test/go.sum", "/local/go.sum", BindMode.READ_WRITE)
     ),
