package io.treeverse.jpebble

import java.io.{Closeable, RandomAccessFile}

/** Interface for reading blocks.  This is for reading storage with some
 *  random-access capabilities.
 */
trait BlockReadable {
  def length: Long

  /** Return a new block.
   *
   *  @param offset from start.
   *  @param buffer to read into.
   */
  def readBlock(offset: Long, size: Long): IndexedBytes

  /** Return an iterator on a block.
   */
  def iterate(offset: Long, size: Long): Iterator[Byte] =
    readBlock(offset, size).iterator
}

class BlockReadableFile(private val in: RandomAccessFile) extends BlockReadable with Closeable {
  if (in == null) {
<<<<<<< HEAD
    throw new NullPointerException("null file")
=======
    throw new IllegalArgumentException("null file");
>>>>>>> 7f628dc1
  }

  lazy val inSize = in.length() // Compute once, the file should anyway be immutable!

  override def length = inSize

  override def readBlock(offset: Long, size: Long) = {
    // TODO(ariels): Cache return values - our RandomAccessFiles are reusable!
    val buf = new Array[Byte](size.toInt)
    in.synchronized {
      in.seek(offset)
      val bytesRead = in.read(buf)
      if (bytesRead != size) {
        throw new java.io.IOException(s"Premature EOF $bytesRead < $size bytes")
      }
    }
    IndexedBytes.create(buf)
  }

  override def close() = in.close()
}<|MERGE_RESOLUTION|>--- conflicted
+++ resolved
@@ -23,11 +23,7 @@
 
 class BlockReadableFile(private val in: RandomAccessFile) extends BlockReadable with Closeable {
   if (in == null) {
-<<<<<<< HEAD
-    throw new NullPointerException("null file")
-=======
     throw new IllegalArgumentException("null file");
->>>>>>> 7f628dc1
   }
 
   lazy val inSize = in.length() // Compute once, the file should anyway be immutable!
