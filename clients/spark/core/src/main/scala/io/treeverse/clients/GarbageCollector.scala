package io.treeverse.clients

import io.treeverse.clients.LakeFSContext._
import org.apache.hadoop.fs._
import org.apache.hadoop.conf.Configuration
import org.apache.spark.{HashPartitioner, Partitioner}
import org.apache.spark.broadcast.Broadcast
import org.apache.spark.sql.functions._
import org.apache.spark.sql._
import com.amazonaws.services.s3.AmazonS3

import java.net.URI
import collection.JavaConverters._
import java.time.format.DateTimeFormatter
import org.json4s.native.JsonMethods._
import org.json4s._
import org.json4s.JsonDSL._
import java.time.LocalDateTime
import java.time.ZoneOffset
import io.lakefs.clients.api.model.GarbageCollectionPrepareResponse
import java.util.UUID

class ConfigMapper(val hcValues: Broadcast[Array[(String, String)]]) extends Serializable {
  @transient lazy val configuration = {
    val conf = new Configuration()
    hcValues.value.foreach({ case (k, v) => conf.set(k, v) })
    conf
  }
}

<<<<<<< HEAD
=======
trait RangeGetter extends Serializable {

  /** @return all rangeIDs in metarange of commitID on repo.
   */
  def getRangeIDs(commitID: String, repo: String): Iterator[String]

  /** @return all object addresses in range rangeID on repo
   */
  def getRangeAddresses(rangeID: String, repo: String): Iterator[String]
}

class LakeFSRangeGetter(val apiConf: APIConfigurations, val configMapper: ConfigMapper)
    extends RangeGetter {
  def getRangeIDs(commitID: String, repo: String): Iterator[String] = {
    val conf = configMapper.configuration
    val apiClient = ApiClient.get(apiConf)
    val commit = apiClient.getCommit(repo, commitID)
    val maxCommitEpochSeconds = conf.getLong(LAKEFS_CONF_DEBUG_GC_MAX_COMMIT_EPOCH_SECONDS_KEY, -1)
    if (maxCommitEpochSeconds > 0 && commit.getCreationDate > maxCommitEpochSeconds) {
      return Iterator.empty
    }
    val location = apiClient.getMetaRangeURL(repo, commit)
    // continue on empty location, empty location is a result of a commit
    // with no metaRangeID (e.g 'Repository created' commit)
    if (location == "") Iterator.empty
    else
      SSTableReader
        .forMetaRange(conf, location)
        .newIterator()
        .map(o => new String(o.id))
  }

  def getRangeAddresses(rangeID: String, repo: String): Iterator[String] = {
    val location = ApiClient
      .get(apiConf)
      .getRangeURL(repo, rangeID)
    SSTableReader
      .forRange(configMapper.configuration, location)
      .newIterator()
      .filter(_.message.addressType.isRelative)
      .map(a => a.message.address)
  }
}

>>>>>>> 7f628dc1
/** Interface to build an S3 client.  The object
 *  io.treeverse.clients.conditional.S3ClientBuilder -- conditionally
 *  defined in a separate file according to the supported Hadoop version --
 *  implements this trait.  (Scala requires companion objects to be defined
 *  in the same file, so it cannot be a companion.)
 */
trait S3ClientBuilder extends Serializable {

  /** Return a configured Amazon S3 client similar to the one S3A would use.
   *  On Hadoop versions >=3, S3A can assume a role, and the returned S3
   *  client will similarly assume that role.
   *
   *  @param hc         (partial) Hadoop configuration of fs.s3a.
   *  @param bucket     that this client will access.
   *  @param region     to find this bucket.
   *  @param numRetries number of times to retry on AWS.
   */
  def build(hc: Configuration, bucket: String, region: String, numRetries: Int): AmazonS3
}

class GarbageCollector(val rangeGetter: RangeGetter, configMap: ConfigMapper) extends Serializable {
  @transient lazy val spark = SparkSession.active

  def getCommitsDF(runID: String, commitDFLocation: String): Dataset[Row] = {
    spark.read
      .option("header", value = true)
      .option("inferSchema", value = true)
      .csv(commitDFLocation)
  }

  def getRangeIDsForCommits(commitIDs: Dataset[String], repo: String): Dataset[String] = {
    import spark.implicits._

    commitIDs.flatMap(rangeGetter.getRangeIDs(_, repo))
  }

  val bitwiseOR = (a: Int, b: Int) => a | b

  /** Compute a distinct antijoin using  partitioner.  This is the same as
   *
   *  <pre>
   *     left.distinct.except(right.distinct)
   *  </pre>
   *
   *  but forces our plan.  Useful when Spark is unable to predict the
   *  structure and/or size of either argument.
   *
   *  @return all elements in left that are not in right.
   */
  def minus(
      left: Dataset[String],
      right: Dataset[String],
      partitioner: Partitioner
  ): Dataset[String] = {
    import spark.implicits._
    def mark(f: Int) = (p: Any) => p match { case (t: String) => (t, f) }
    val both = left.map(mark(1)).union(right.map(mark(2)))
    // For every potential output element in left.union(right), compute the
    // bitwise OR of its values in both.  This will be:
    //
    //     1 if it appears only on left;
    //     2 if it appears only on right;
    //     3 if it appears on both left and right;
    val reduced = both.rdd.reduceByKey(partitioner, bitwiseOR)
    reduced
      .filter({ case (_, y) => y == 1 })
      .map({ case (x, _) => x })
      .toDS
  }

  def getAddressesToDelete(
      expiredRangeIDs: Dataset[String],
      keepRangeIDs: Dataset[String],
      repo: String,
      numRangePartitions: Int,
      numAddressPartitions: Int
  ): Dataset[String] = {
    import spark.implicits._

    // TODO(ariels): Still appears to run on too few executors.  Might
    // repartition ahead of time.
    println(s"getAddressesToDelete: use $numRangePartitions partitions for ranges")
    val rangePartitioner = new HashPartitioner(numRangePartitions)

    // If a rangeID is exactly "kept", it need not be expanded!
    val cleanExpiredRangeIDs = minus(expiredRangeIDs, keepRangeIDs, rangePartitioner)

    val expiredAddresses = cleanExpiredRangeIDs
      .repartition(numAddressPartitions)
      .flatMap(rangeGetter.getRangeAddresses(_, repo))

    val keepAddresses =
      keepRangeIDs.repartition(numAddressPartitions).flatMap(rangeGetter.getRangeAddresses(_, repo))

    println(s"getAddressesToDelete: use $numAddressPartitions partitions for addresses")
    val addressPartitioner = new HashPartitioner(numAddressPartitions)
    minus(expiredAddresses, keepAddresses, addressPartitioner)
  }

  def getExpiredAddresses(
      repo: String,
      runID: String,
      commitDFLocation: String,
      numRangePartitions: Int,
      numAddressPartitions: Int
  ): Dataset[String] = {
    import spark.implicits._

    val commitsDF = getCommitsDF(runID, commitDFLocation)

    val keepCommitsDF = commitsDF.where("!expired").select("commit_id").as[String]
    val expiredCommitsDF = commitsDF.where("expired").select("commit_id").as[String]

    val keepRangeIDsDF = getRangeIDsForCommits(keepCommitsDF, repo)
    val expiredRangeIDsDF = getRangeIDsForCommits(expiredCommitsDF, repo)

    getAddressesToDelete(expiredRangeIDsDF,
                         keepRangeIDsDF,
                         repo,
                         numRangePartitions,
                         numAddressPartitions
                        )
  }
}

object GarbageCollector {
  lazy val spark = SparkSession.builder().appName("GarbageCollector").getOrCreate()

  def getHadoopConfigurationValues(hc: Configuration, prefixes: String*) =
    hc.iterator.asScala
      .filter(c => prefixes.exists(c.getKey.startsWith))
      .map(entry => (entry.getKey, entry.getValue))
      .toArray
<<<<<<< HEAD

  /** @return a serializable summary of values in hc starting with prefix.
   */
  def getHadoopConfigMapper(hc: Configuration, prefixes: String*): ConfigMapper =
    new ConfigMapper(spark.sparkContext.broadcast(getHadoopConfigurationValues(hc, prefixes: _*)))

=======

  /** @return a serializable summary of values in hc starting with prefix.
   */
  def getHadoopConfigMapper(hc: Configuration, prefixes: String*): ConfigMapper =
    new ConfigMapper(spark.sparkContext.broadcast(getHadoopConfigurationValues(hc, prefixes: _*)))

>>>>>>> 7f628dc1
  def main(args: Array[String]) {
    val hc = spark.sparkContext.hadoopConfiguration

    val apiURL = hc.get(LAKEFS_CONF_API_URL_KEY)
    val accessKey = hc.get(LAKEFS_CONF_API_ACCESS_KEY_KEY)
    val secretKey = hc.get(LAKEFS_CONF_API_SECRET_KEY_KEY)
    val connectionTimeout = hc.get(LAKEFS_CONF_API_CONNECTION_TIMEOUT_SEC_KEY)
    val readTimeout = hc.get(LAKEFS_CONF_API_READ_TIMEOUT_SEC_KEY)
    val maxCommitIsoDatetime = hc.get(LAKEFS_CONF_DEBUG_GC_MAX_COMMIT_ISO_DATETIME_KEY, "")
    val runIDToReproduce = hc.get(LAKEFS_CONF_DEBUG_GC_REPRODUCE_RUN_ID_KEY, "")
    if (!maxCommitIsoDatetime.isEmpty) {
      hc.setLong(
        LAKEFS_CONF_DEBUG_GC_MAX_COMMIT_EPOCH_SECONDS_KEY,
        LocalDateTime
          .parse(hc.get(LAKEFS_CONF_DEBUG_GC_MAX_COMMIT_ISO_DATETIME_KEY),
                 DateTimeFormatter.ISO_DATE_TIME
                )
          .toEpochSecond(ZoneOffset.UTC)
      )
    }
    val apiConf = APIConfigurations(apiURL, accessKey, secretKey, connectionTimeout, readTimeout)
    val apiClient = ApiClient.get(apiConf)
    val storageType = apiClient.getBlockstoreType()

    if (storageType == StorageUtils.StorageTypeS3 && args.length != 2) {
      Console.err.println(
        "Usage: ... <repo_name> <region>"
      )
      System.exit(1)
    } else if (storageType == StorageUtils.StorageTypeAzure && args.length != 1) {
      Console.err.println(
        "Usage: ... <repo_name>"
      )
    }

    val repo = args(0)
    val region = if (args.length == 2) args(1) else null
    val previousRunID =
      "" //args(2) // TODO(Guys): get previous runID from arguments or from storage

    // Spark operators will need to generate configured FileSystems to read
    // ranges and metaranges.  They will not have a JobContext to let them
    // do that.  Transmit (all) Hadoop filesystem configuration values to
    // let them generate a (close-enough) Hadoop configuration to build the
    // needed FileSystems.
    val hcValues = spark.sparkContext.broadcast(getHadoopConfigurationValues(hc, "fs.", "lakefs."))

    val gcRules: String =
      try {
        apiClient.getGarbageCollectionRules(repo)
      } catch {
        case e: Throwable =>
          e.printStackTrace()
          println("No GC rules found for repository: " + repo)
          // Exiting with a failure status code because users should not really run gc on repos without GC rules.
          sys.exit(2)
      }
    var storageNSForHadoopFS = apiClient.getStorageNamespace(repo, StorageClientType.HadoopFS)
    if (!storageNSForHadoopFS.endsWith("/")) {
      storageNSForHadoopFS += "/"
    }
    var prepareResult: GarbageCollectionPrepareResponse = null
    var runID = ""
    var gcCommitsLocation = ""
    var gcAddressesLocation = ""
    if (runIDToReproduce == "") {
      prepareResult = apiClient.prepareGarbageCollectionCommits(repo, previousRunID)
      runID = prepareResult.getRunId
      gcCommitsLocation =
        ApiClient.translateURI(new URI(prepareResult.getGcCommitsLocation), storageType).toString
      println("gcCommitsLocation: " + gcCommitsLocation)
      gcAddressesLocation =
        ApiClient.translateURI(new URI(prepareResult.getGcAddressesLocation), storageType).toString
      println("gcAddressesLocation: " + gcAddressesLocation)
    } else {
      // reproducing a previous run
      // TODO(johnnyaug): the server should generate these paths
      runID = UUID.randomUUID().toString
      gcCommitsLocation =
        s"${storageNSForHadoopFS.stripSuffix("/")}/_lakefs/retention/gc/commits/run_id=$runIDToReproduce/commits.csv"
      gcAddressesLocation =
        s"${storageNSForHadoopFS.stripSuffix("/")}/_lakefs/retention/gc/addresses/"
    }
    println("apiURL: " + apiURL)

    val configMapper = new ConfigMapper(hcValues)
    val gc = new GarbageCollector(new LakeFSRangeGetter(apiConf, configMapper), configMapper)

    val numRangePartitions =
      hc.getInt(LAKEFS_CONF_GC_NUM_RANGE_PARTITIONS, DEFAULT_LAKEFS_CONF_GC_NUM_RANGE_PARTITIONS)
    val numAddressPartitions = hc.getInt(LAKEFS_CONF_GC_NUM_ADDRESS_PARTITIONS,
                                         DEFAULT_LAKEFS_CONF_GC_NUM_ADDRESS_PARTITIONS
                                        )

    val expiredAddresses = gc
      .getExpiredAddresses(repo, runID, gcCommitsLocation, numRangePartitions, numAddressPartitions)
      .toDF("address")
      .withColumn("run_id", lit(runID))

    spark.conf.set("spark.sql.sources.partitionOverwriteMode", "dynamic")
    expiredAddresses.write
      .partitionBy("run_id")
      .mode(SaveMode.Overwrite)
      .parquet(gcAddressesLocation)

    println("Expired addresses:")
    expiredAddresses.show()

    // The remove operation uses an SDK client to directly access the underlying storage, and therefore does not need
    // a translated storage namespace that triggers processing by Hadoop FileSystems.
    var storageNSForSdkClient = apiClient.getStorageNamespace(repo, StorageClientType.SDKClient)
    if (!storageNSForSdkClient.endsWith("/")) {
      storageNSForSdkClient += "/"
    }

    val removed =
      if (hc.getBoolean(LAKEFS_CONF_DEBUG_GC_NO_DELETE_KEY, false))
        spark.emptyDataFrame
      else
        remove(configMapper,
               storageNSForSdkClient,
               gcAddressesLocation,
               expiredAddresses,
               runID,
               region,
               storageType
              )

    val commitsDF = gc.getCommitsDF(runID, gcCommitsLocation)
    val reportLogsDst = concatToGCLogsPrefix(storageNSForHadoopFS, "summary")
    val reportExpiredDst = concatToGCLogsPrefix(storageNSForHadoopFS, "expired_addresses")

    val time = DateTimeFormatter.ISO_INSTANT.format(java.time.Clock.systemUTC.instant())
    writeParquetReport(commitsDF, reportLogsDst, time, "commits.parquet")
    writeParquetReport(expiredAddresses, reportExpiredDst, time)
    writeJsonSummary(configMapper, reportLogsDst, removed.count(), gcRules, time)

    removed
      .withColumn("run_id", lit(runID))
      .write
      .partitionBy("run_id")
      .mode(SaveMode.Overwrite)
      .parquet(
        concatToGCLogsPrefix(storageNSForHadoopFS, s"deleted_objects/$time/deleted.parquet")
      )

    spark.close()
  }

  private def concatToGCLogsPrefix(storageNameSpace: String, key: String): String = {
    val strippedKey = key.stripPrefix("/")
    s"${storageNameSpace}_lakefs/logs/gc/$strippedKey"
  }

  private def repartitionBySize(df: DataFrame, maxSize: Int, column: String): DataFrame = {
    val nRows = df.count()
    val nPartitions = math.max(1, math.ceil(nRows / maxSize)).toInt
    df.repartitionByRange(nPartitions, col(column))
  }

  def bulkRemove(
      configMapper: ConfigMapper,
      readKeysDF: DataFrame,
      storageNamespace: String,
      region: String,
      storageType: String
  ): Dataset[String] = {
    import spark.implicits._
    val bulkRemover =
      BulkRemoverFactory(storageType, configMapper.configuration, storageNamespace, region)
    val bulkSize = bulkRemover.getMaxBulkSize()
    val repartitionedKeys = repartitionBySize(readKeysDF, bulkSize, "address")
    val bulkedKeyStrings = repartitionedKeys
      .select("address")
      .map(_.getString(0)) // get address as string (address is in index 0 of row)

    bulkedKeyStrings
      .mapPartitions(iter => {
        // mapPartitions lambda executions are sent over to Spark executors, the executors don't have access to the
        // bulkRemover created above because it was created on the driver and it is not a serializeable object. Therefore,
        // we create new bulkRemovers.
        val bulkRemover =
          BulkRemoverFactory(storageType, configMapper.configuration, storageNamespace, region)
        iter
          .grouped(bulkSize)
          .flatMap(bulkRemover.deleteObjects(_, storageNamespace))
      })
  }

  def remove(
      configMapper: ConfigMapper,
      storageNamespace: String,
      addressDFLocation: String,
      expiredAddresses: Dataset[Row],
      runID: String,
      region: String,
      storageType: String
  ) = {
    println("addressDFLocation: " + addressDFLocation)

    val df = expiredAddresses.where(col("run_id") === runID)

    bulkRemove(configMapper, df, storageNamespace, region, storageType).toDF("addresses")
  }

  private def writeParquetReport(
      df: DataFrame,
      dstRoot: String,
      time: String,
      suffix: String = ""
  ) = {
    val dstPath = s"${dstRoot}/dt=${time}/${suffix}"
    df.write.parquet(dstPath)
  }

  private def writeJsonSummary(
      configMapper: ConfigMapper,
      dstRoot: String,
      numDeletedObjects: Long,
      gcRules: String,
      time: String
  ) = {
    val dstPath = new Path(s"${dstRoot}/dt=${time}/summary.json")
    val dstFS = dstPath.getFileSystem(configMapper.configuration)
    val jsonSummary = JObject("gc_rules" -> gcRules, "num_deleted_objects" -> numDeletedObjects)

    val stream = dstFS.create(dstPath)
    try {
      stream.writeChars(compact(render(jsonSummary)))
    } finally {
      stream.close()
    }
  }
}<|MERGE_RESOLUTION|>--- conflicted
+++ resolved
@@ -28,53 +28,6 @@
   }
 }
 
-<<<<<<< HEAD
-=======
-trait RangeGetter extends Serializable {
-
-  /** @return all rangeIDs in metarange of commitID on repo.
-   */
-  def getRangeIDs(commitID: String, repo: String): Iterator[String]
-
-  /** @return all object addresses in range rangeID on repo
-   */
-  def getRangeAddresses(rangeID: String, repo: String): Iterator[String]
-}
-
-class LakeFSRangeGetter(val apiConf: APIConfigurations, val configMapper: ConfigMapper)
-    extends RangeGetter {
-  def getRangeIDs(commitID: String, repo: String): Iterator[String] = {
-    val conf = configMapper.configuration
-    val apiClient = ApiClient.get(apiConf)
-    val commit = apiClient.getCommit(repo, commitID)
-    val maxCommitEpochSeconds = conf.getLong(LAKEFS_CONF_DEBUG_GC_MAX_COMMIT_EPOCH_SECONDS_KEY, -1)
-    if (maxCommitEpochSeconds > 0 && commit.getCreationDate > maxCommitEpochSeconds) {
-      return Iterator.empty
-    }
-    val location = apiClient.getMetaRangeURL(repo, commit)
-    // continue on empty location, empty location is a result of a commit
-    // with no metaRangeID (e.g 'Repository created' commit)
-    if (location == "") Iterator.empty
-    else
-      SSTableReader
-        .forMetaRange(conf, location)
-        .newIterator()
-        .map(o => new String(o.id))
-  }
-
-  def getRangeAddresses(rangeID: String, repo: String): Iterator[String] = {
-    val location = ApiClient
-      .get(apiConf)
-      .getRangeURL(repo, rangeID)
-    SSTableReader
-      .forRange(configMapper.configuration, location)
-      .newIterator()
-      .filter(_.message.addressType.isRelative)
-      .map(a => a.message.address)
-  }
-}
-
->>>>>>> 7f628dc1
 /** Interface to build an S3 client.  The object
  *  io.treeverse.clients.conditional.S3ClientBuilder -- conditionally
  *  defined in a separate file according to the supported Hadoop version --
@@ -208,21 +161,21 @@
       .filter(c => prefixes.exists(c.getKey.startsWith))
       .map(entry => (entry.getKey, entry.getValue))
       .toArray
-<<<<<<< HEAD
+  <<<<<<< HEAD
 
   /** @return a serializable summary of values in hc starting with prefix.
    */
   def getHadoopConfigMapper(hc: Configuration, prefixes: String*): ConfigMapper =
     new ConfigMapper(spark.sparkContext.broadcast(getHadoopConfigurationValues(hc, prefixes: _*)))
 
-=======
+  =======
 
   /** @return a serializable summary of values in hc starting with prefix.
    */
   def getHadoopConfigMapper(hc: Configuration, prefixes: String*): ConfigMapper =
     new ConfigMapper(spark.sparkContext.broadcast(getHadoopConfigurationValues(hc, prefixes: _*)))
 
->>>>>>> 7f628dc1
+  >>>>>>> master
   def main(args: Array[String]) {
     val hc = spark.sparkContext.hadoopConfiguration
 
