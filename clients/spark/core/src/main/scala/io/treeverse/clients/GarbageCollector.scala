package io.treeverse.clients

import com.amazonaws.services.s3.AmazonS3
import io.lakefs.clients.api.model.GarbageCollectionPrepareResponse
import io.treeverse.clients.LakeFSContext._
import org.apache.hadoop.conf.Configuration
import org.apache.hadoop.fs._
import org.apache.spark.rdd.RDD
import org.apache.spark.sql._
import org.apache.spark.sql.functions._
import org.apache.spark.storage.StorageLevel
import org.apache.spark.sql.types.{StringType, StructField, StructType}
import org.apache.spark.HashPartitioner
import org.json4s.JsonDSL._
import org.json4s._
import org.json4s.native.JsonMethods._

import java.time.format.DateTimeFormatter
import java.time.{LocalDateTime, ZoneOffset}
import java.net.URI
import java.util.UUID
import org.apache.commons.lang3.StringUtils

trait RangeGetter extends Serializable {

  /** @return all rangeIDs in metarange of commitID on repo.
   */
  def getRangeIDs(commitID: String, repo: String): Iterator[String]

  /** @return all object addresses in range rangeID on repo.
   */
  def getRangeEntries(rangeID: String, repo: String): Iterator[io.treeverse.lakefs.catalog.Entry]
}

class LakeFSRangeGetter(val apiConf: APIConfigurations, val configMapper: ConfigMapper)
    extends RangeGetter {
  def getRangeIDs(commitID: String, repo: String): Iterator[String] = {
    val conf = configMapper.configuration
    val apiClient = ApiClient.get(apiConf)
    val commit = apiClient.getCommit(repo, commitID)
    val maxCommitEpochSeconds = conf.getLong(LAKEFS_CONF_DEBUG_GC_MAX_COMMIT_EPOCH_SECONDS_KEY, -1)
    if (maxCommitEpochSeconds > 0 && commit.getCreationDate > maxCommitEpochSeconds) {
      return Iterator.empty
    }
    val location = apiClient.getMetaRangeURL(repo, commit)
    // continue on empty location, empty location is a result of a commit
    // with no metaRangeID (e.g 'Repository created' commit)
    if (location == "") Iterator.empty
    else
      SSTableReader
        .forMetaRange(conf, location)
        .newIterator()
        .map(o => new String(o.id))
  }

  def getRangeEntries(
      rangeID: String,
      repo: String
  ): Iterator[io.treeverse.lakefs.catalog.Entry] = {
    val location = ApiClient
      .get(apiConf)
      .getRangeURL(repo, rangeID)
    SSTableReader
      .forRange(configMapper.configuration, location)
      .newIterator()
      .map(_.message)
  }
}

/** Interface to build an S3 client.  The object
 *  io.treeverse.clients.conditional.S3ClientBuilder -- conditionally
 *  defined in a separate file according to the supported Hadoop version --
 *  implements this trait.  (Scala requires companion objects to be defined
 *  in the same file, so it cannot be a companion.)
 */
trait S3ClientBuilder extends Serializable {

  /** Name of property from which S3A fetches whether to use path-style S3
   *  access or host-style.
   *
   *  org.apache.hadoop.fs.s3a.Constants defines this property only starting
   *  with version 2.8.  Define it here to support earlier versions.
   */
  protected val S3A_PATH_STYLE_ACCESS = "fs.s3a.path.style.access"

  /** Return a configured Amazon S3 client similar to the one S3A would use.
   *  On Hadoop versions >=3, S3A can assume a role, and the returned S3
   *  client will similarly assume that role.
   *
   *  @param hc         (partial) Hadoop configuration of fs.s3a.
   *  @param bucket     that this client will access.
   *  @param region     to find this bucket.
   *  @param numRetries number of times to retry on AWS.
   */
  def build(hc: Configuration, bucket: String, region: String, numRetries: Int): AmazonS3
}

class GarbageCollector(val rangeGetter: RangeGetter) extends Serializable {
  @transient lazy val spark = SparkSession.active

  def getCommitsDF(commitDFLocation: String): Dataset[Row] = {
    spark.read
      .option("header", value = true)
      .option("inferSchema", value = true)
      .csv(commitDFLocation)
  }

  def getRangeIDsForCommits(
      commitIDs: Dataset[(String, Boolean)],
      repo: String
  ): Dataset[(String, Boolean)] = {
    import spark.implicits._

    commitIDs.flatMap({ case (commitID, expire) =>
      rangeGetter
        .getRangeIDs(commitID, repo)
        .map((_, expire))
    })
  }

  def getAddressesToDelete(
      rangeIDs: Dataset[(String, Boolean)],
      repo: String,
      storageNS: String,
      numRangePartitions: Int,
      numAddressPartitions: Int,
      approxNumRangesToSpreadPerPartition: Double,
      sampleFraction: Double
  ): Dataset[String] = {
    import spark.implicits._

    // Filter out addresses outside the storage namespace.
    // Returned addresses are either relative ones, or absolute ones that
    // are under the storage namespace.
    def getOwnedAddresses(rangeID: String): Iterator[String] = {
      println(s"getAddressesToDelete: get addresses for range $rangeID")
      val addresses = rangeGetter
        .getRangeEntries(rangeID, repo)
        .filter(e => e.addressType.isRelative || e.address.startsWith(storageNS))
        .map(e =>
          if (e.addressType.isRelative) e.address
          else StringUtils.removeStart(e.address, storageNS)
        )
      addresses
    }

    def getOwnedAddressesUnion(it: Iterator[(String, Boolean)]): Iterator[(String, Boolean)] = {
      val all = collection.mutable.Set[(String, Boolean)]()
      it.foreach({
        case (rangeID, expire) => {
          all ++= getOwnedAddresses(rangeID).map((x) => (x, expire))
        }
      })
      all.iterator
    }

    def readRanges(ranges: Dataset[(String, Boolean)], name: String): RDD[(String, Boolean)] = {
      val approxNumRows = ranges.cache().rdd.countApprox(10000 /* msecs */, 0.9)
      val numPartitions = (try {
        approxNumRows.getFinalValue.high
      } catch {
        case e: Exception => {
          println(s"readRanges: Approximate count for $name failed, count precisely ($e)")
          ranges.count
        }
      }) / approxNumRangesToSpreadPerPartition
      println(s"readRanges: use $numPartitions partitions for $name")

      val all = ranges
        .repartition(Math.max(1, Math.ceil(numPartitions)).toInt)
        .rdd
        .mapPartitionsWithIndex((index: Int, it: Iterator[(String, Boolean)]) => {
          println(s"get addresses partition ${index}")
          getOwnedAddressesUnion(it)
        })
      if (sampleFraction == 1) all
      else {
        println(s"readRanges: downsample to ${sampleFraction}")
        all.sample(true, sampleFraction)
      }
    }

    // Expire an object _only_ if it is always expired!
    val shouldExpire = (expireA: Boolean, expireB: Boolean) => expireA & expireB

    val dedupedRangeIDs = rangeIDs.rdd
      .aggregateByKey(true, numRangePartitions)(shouldExpire, shouldExpire)
      .toDS

    // TODO(ariels): Does this partitioner really apply only to the _keys_?
    val partitioner = new HashPartitioner(numAddressPartitions)
    val addresses = readRanges(dedupedRangeIDs, "ranges")
      .aggregateByKey(true, partitioner)(shouldExpire, shouldExpire)
      .persist(StorageLevel.MEMORY_ONLY_SER)

    // Report some rows on expiry proportions
//    addresses.sample(true, 0.01).toDS.show()

    addresses
      .filter({ case (_, expire) => expire })
      .map({ case (toDelete, _) => toDelete })
      .toDS
  }

  def getExpiredAddresses(
      repo: String,
      storageNS: String,
      commitDFLocation: String,
      numCommitPartitions: Int,
      numRangePartitions: Int,
      numAddressPartitions: Int,
      approxNumRangesToSpreadPerPartition: Double,
      sampleFraction: Double
  ): Dataset[String] = {
    import spark.implicits._

    val commitsDS = getCommitsDF(commitDFLocation)
      .as[(String, Boolean)]
<<<<<<< HEAD
      .repartition(numRangePartitions)
      .persist(StorageLevel.MEMORY_ONLY_SER)
=======
      .repartition(numCommitPartitions)
      .persist(StorageLevel.MEMORY_AND_DISK_SER)
>>>>>>> 882f4b19
    val rangeIDs = getRangeIDsForCommits(commitsDS, repo)

    try {
      getAddressesToDelete(
        rangeIDs,
        repo,
        storageNS,
        numRangePartitions,
        numAddressPartitions,
        approxNumRangesToSpreadPerPartition,
        sampleFraction
      )
    } finally {
      commitsDS.unpersist()
    }
  }
}

object GarbageCollector {
  final val GARBAGE_COLLECTOR_SOURCE_NAME = "gc"

  lazy val spark = SparkSession.builder().appName("GarbageCollector").getOrCreate()

  /** @return a serializable summary of values in hc starting with prefix.
   */
  def getHadoopConfigMapper(hc: Configuration, prefixes: String*): ConfigMapper =
    new ConfigMapper(
      spark.sparkContext.broadcast(HadoopUtils.getHadoopConfigurationValues(hc, prefixes: _*))
    )

  private def validateArgsByStorageType(storageType: String, args: Array[String]) = {
    if (storageType == StorageUtils.StorageTypeS3 && args.length != 2) {
      Console.err.println(
        "Usage: ... <repo_name> <region>"
      )
      System.exit(1)
    } else if (storageType == StorageUtils.StorageTypeAzure && args.length != 1) {
      Console.err.println(
        "Usage: ... <repo_name>"
      )
    }
  }

  /** This function validates that at least one of the mark or sweep flags is true, and that if only sweep is true, then a mark ID is provided.
   *  If 'lakefs.debug.gc.no_delete' is passed or if the above is not true, the function will stop the execution of the GC and exit.
   */
  private def validateRunModeConfigs(
      noDeleteFlag: Boolean,
      shouldMark: Boolean,
      shouldSweep: Boolean,
      markID: String
  ): Unit = {
    if (noDeleteFlag) {
      Console.err.printf("The \"%s\" configuration is deprecated. Use \"%s=false\" instead",
                         LAKEFS_CONF_DEBUG_GC_NO_DELETE_KEY,
                         LAKEFS_CONF_GC_DO_SWEEP
                        )
      System.exit(1)
    }

    if (!shouldMark && !shouldSweep) {
      Console.out.println("Nothing to do, must specify at least one of mark, sweep. Exiting...")
      System.exit(2)
    } else if (!shouldMark && markID.isEmpty) { // Sweep-only mode but no mark ID to sweep
      Console.out.printf("Please provide a mark ID (%s) for sweep-only mode. Exiting...\n",
                         LAKEFS_CONF_GC_MARK_ID
                        )
      System.exit(2)
    }
  }

  def main(args: Array[String]) {
    val hc = spark.sparkContext.hadoopConfiguration

    val apiURL = hc.get(LAKEFS_CONF_API_URL_KEY)
    val accessKey = hc.get(LAKEFS_CONF_API_ACCESS_KEY_KEY)
    val secretKey = hc.get(LAKEFS_CONF_API_SECRET_KEY_KEY)
    val connectionTimeout = hc.get(LAKEFS_CONF_API_CONNECTION_TIMEOUT_SEC_KEY)
    val readTimeout = hc.get(LAKEFS_CONF_API_READ_TIMEOUT_SEC_KEY)
    val maxCommitIsoDatetime = hc.get(LAKEFS_CONF_DEBUG_GC_MAX_COMMIT_ISO_DATETIME_KEY, "")

    val shouldMark = hc.getBoolean(LAKEFS_CONF_GC_DO_MARK, true)
    val shouldSweep = hc.getBoolean(LAKEFS_CONF_GC_DO_SWEEP, true)

    validateRunModeConfigs(hc.getBoolean(LAKEFS_CONF_DEBUG_GC_NO_DELETE_KEY, false),
                           shouldMark,
                           shouldSweep,
                           hc.get(LAKEFS_CONF_GC_MARK_ID, "")
                          )

    val markID = hc.get(LAKEFS_CONF_GC_MARK_ID, UUID.randomUUID().toString)

    println(s"Got mark_id $markID")

    if (maxCommitIsoDatetime.nonEmpty) {
      hc.setLong(
        LAKEFS_CONF_DEBUG_GC_MAX_COMMIT_EPOCH_SECONDS_KEY,
        LocalDateTime
          .parse(hc.get(LAKEFS_CONF_DEBUG_GC_MAX_COMMIT_ISO_DATETIME_KEY),
                 DateTimeFormatter.ISO_DATE_TIME
                )
          .toEpochSecond(ZoneOffset.UTC)
      )
    }
    val apiConf =
      APIConfigurations(apiURL,
                        accessKey,
                        secretKey,
                        connectionTimeout,
                        readTimeout,
                        GARBAGE_COLLECTOR_SOURCE_NAME
                       )
    val apiClient = ApiClient.get(apiConf)
    val storageType = apiClient.getBlockstoreType()

    validateArgsByStorageType(storageType, args)

    val repo = args(0)

    // TODO(ariels): Allow manual configuration.  Read these rules _only_
    //     for metadata, so users might write something else.
    val gcRules: String =
      try {
        apiClient.getGarbageCollectionRules(repo)
      } catch {
        case e: Throwable =>
          e.printStackTrace()
          println("No GC rules found for repository: " + repo)
          // Exiting with a failure status code because users should not really run gc on repos without GC rules.
          sys.exit(2)
      }
    // Spark operators will need to generate configured FileSystems to read
    // ranges and metaranges.  They will not have a JobContext to let them
    // do that.  Transmit (all) Hadoop filesystem configuration values to
    // let them generate a (close-enough) Hadoop configuration to build the
    // needed FileSystems.
    val hcValues =
      spark.sparkContext.broadcast(HadoopUtils.getHadoopConfigurationValues(hc, "fs.", "lakefs."))
    val configMapper = new ConfigMapper(hcValues)
    val gc = new GarbageCollector(new LakeFSRangeGetter(apiConf, configMapper))
    var storageNSForHadoopFS = apiClient.getStorageNamespace(repo, StorageClientType.HadoopFS)
    if (!storageNSForHadoopFS.endsWith("/")) {
      storageNSForHadoopFS += "/"
    }

    var gcAddressesLocation = ""
    var gcCommitsLocation = ""
    var runID = ""
    var expiredAddresses: DataFrame = null
    val storageNSForSdkClient = getStorageNSForSdkClient(apiClient: ApiClient, repo)

    if (shouldMark) {
      val markInfo =
        markAddresses(gc,
                      apiClient,
                      repo,
                      hc,
                      storageType,
                      apiURL,
                      markID,
                      storageNSForSdkClient,
                      storageNSForHadoopFS
                     )
      gcAddressesLocation = markInfo._1
      gcCommitsLocation = markInfo._2
      expiredAddresses = markInfo._3
      runID = markInfo._4
    }

    val schema = StructType(Array(StructField("addresses", StringType, nullable = false)))
    val removed = {
      if (shouldSweep) {
        // If a mark didn't happen in this run, gcAddressesLocation will be empty and expiredAddresses will be null.
        if (gcAddressesLocation.isEmpty) {
          gcAddressesLocation = getAddressesLocation(storageNSForHadoopFS)
        }
        if (expiredAddresses == null) {
          expiredAddresses = readExpiredAddresses(gcAddressesLocation, markID)
        }

        val region = getRegion(args)

        remove(configMapper,
               storageNSForSdkClient,
               gcAddressesLocation,
               expiredAddresses,
               markID,
               region,
               storageType,
               schema
              )
      } else {
        spark.createDataFrame(spark.sparkContext.emptyRDD[Row], schema)
      }
    }

//    It is necessary to fetch the run ID and commit location if we did not mark in this run (sweep-only mode).
    if (!shouldMark) {
      val runIDAndCommitsLocation = populateRunIDAndCommitsLocation(markID, gcAddressesLocation)
      runID = runIDAndCommitsLocation(0)
      gcCommitsLocation = runIDAndCommitsLocation(1)
    }

    val commitsDF = gc.getCommitsDF(gcCommitsLocation)
    writeReports(storageNSForHadoopFS,
                 gcRules,
                 runID,
                 markID,
                 commitsDF,
                 expiredAddresses,
                 removed,
                 configMapper
                )
    spark.close()
  }

  private def markAddresses(
      gc: GarbageCollector,
      apiClient: ApiClient,
      repo: String,
      hc: Configuration,
      storageType: String,
      apiURL: String,
      markID: String,
      storageNS: String,
      storageNSForHadoopFS: String
  ): (String, String, DataFrame, String) = {
    val runIDToReproduce = hc.get(LAKEFS_CONF_DEBUG_GC_REPRODUCE_RUN_ID_KEY, "")
    val previousRunID = hc.get(LAKEFS_CONF_GC_PREV_RUN_ID, "")

    var prepareResult: GarbageCollectionPrepareResponse = null
    var runID = ""
    var gcCommitsLocation = ""
    var gcAddressesLocation = ""
    if (runIDToReproduce == "") {
      prepareResult = apiClient.prepareGarbageCollectionCommits(repo, previousRunID)
      runID = prepareResult.getRunId
      gcCommitsLocation = hc.get(
        "debug.gc.commits",
        ApiClient.translateURI(new URI(prepareResult.getGcCommitsLocation), storageType).toString
      )
      println("gcCommitsLocation: " + gcCommitsLocation)
      gcAddressesLocation = hc.get(
        "debug.gc.addresses",
        ApiClient.translateURI(new URI(prepareResult.getGcAddressesLocation), storageType).toString
      )
      println("gcAddressesLocation: " + gcAddressesLocation)
    } else {
      // reproducing a previous run
      // TODO(johnnyaug): the server should generate these paths
      runID = UUID.randomUUID().toString
      gcCommitsLocation =
        s"${storageNSForHadoopFS.stripSuffix("/")}/_lakefs/retention/gc/commits/run_id=$runIDToReproduce/commits.csv"
      gcAddressesLocation =
        s"${storageNSForHadoopFS.stripSuffix("/")}/_lakefs/retention/gc/addresses/"
    }
    println("apiURL: " + apiURL)

    val numCommitPartitions =
      hc.getInt(LAKEFS_CONF_GC_NUM_COMMIT_PARTITIONS, DEFAULT_LAKEFS_CONF_GC_NUM_COMMIT_PARTITIONS)
    val numRangePartitions =
      hc.getInt(LAKEFS_CONF_GC_NUM_RANGE_PARTITIONS, DEFAULT_LAKEFS_CONF_GC_NUM_RANGE_PARTITIONS)
    val numAddressPartitions = hc.getInt(LAKEFS_CONF_GC_NUM_ADDRESS_PARTITIONS,
                                         DEFAULT_LAKEFS_CONF_GC_NUM_ADDRESS_PARTITIONS
                                        )
    val approxNumRangesToSpreadPerPartition = hc.getDouble(
      LAKEFS_CONF_GC_APPROX_NUM_RANGES_PER_PARTITION,
      DEFAULT_LAKEFS_CONF_GC_APPROX_NUM_RANGES_PER_PARTITION
    )
    val sampleFraction = hc.getDouble(LAKEFS_CONF_DEBUG_GC_SAMPLE_FRACTION, 1.0)

    val expiredAddresses = gc
      .getExpiredAddresses(repo,
                           storageNS,
                           gcCommitsLocation,
                           numCommitPartitions,
                           numRangePartitions,
                           numAddressPartitions,
                           approxNumRangesToSpreadPerPartition,
                           sampleFraction
                          )
      .toDF("address")
      .withColumn(MARK_ID_KEY, lit(markID))
      .persist(StorageLevel.MEMORY_ONLY_SER)

    spark.conf.set("spark.sql.sources.partitionOverwriteMode", "dynamic")
    expiredAddresses.write
      .partitionBy(MARK_ID_KEY)
      .mode(SaveMode.Overwrite)
      .parquet(gcAddressesLocation)

    println(f"Total expired addresses: ${expiredAddresses.count()}")
    println("Expired addresses:")
//    expiredAddresses.show()

    if (hc.getBoolean(LAKEFS_CONF_GC_WRITE_EXPIRED_AS_TEXT, true)) {
      // Enable source for rclone backup and resource
      // write expired addresses as text - output to '.../addresses_path+".text"'
      val gcAddressesPath = new Path(gcAddressesLocation)
      val gcTextAddressesPath =
        new Path(gcAddressesPath.getParent, gcAddressesPath.getName + ".text")
      expiredAddresses.write
        .partitionBy(MARK_ID_KEY)
        .mode(SaveMode.Overwrite)
        .text(gcTextAddressesPath.toString)
    }

    writeAddressesMarkMetadata(runID, markID, gcAddressesLocation, gcCommitsLocation)

    (gcAddressesLocation, gcCommitsLocation, expiredAddresses, runID)
  }

  def getStorageNSForSdkClient(apiClient: ApiClient, repo: String): String = {
    // The remove operation uses an SDK client to directly access the underlying storage, and therefore does not need
    // a translated storage namespace that triggers processing by Hadoop FileSystems.
    var storageNSForSdkClient = apiClient.getStorageNamespace(repo, StorageClientType.SDKClient)
    if (!storageNSForSdkClient.endsWith("/")) {
      storageNSForSdkClient += "/"
    }
    storageNSForSdkClient
  }

  def getRegion(args: Array[String]): String = {
    if (args.length == 2) args(1) else null
  }

  private def readExpiredAddresses(addressesLocation: String, markID: String): DataFrame = {
    spark.read
      .parquet(s"$addressesLocation/$MARK_ID_KEY=$markID")
      .withColumn(MARK_ID_KEY, lit(markID))
  }

  private def writeReports(
      storageNSForHadoopFS: String,
      gcRules: String,
      runID: String,
      markID: String,
      commitsDF: DataFrame,
      expiredAddresses: DataFrame,
      removed: DataFrame,
      configMapper: ConfigMapper
  ) = {
    val reportLogsDst = concatToGCLogsPrefix(storageNSForHadoopFS, "summary")
    val deletedObjectsDst = concatToGCLogsPrefix(storageNSForHadoopFS, "deleted_objects")

    val time = DateTimeFormatter.ISO_INSTANT.format(java.time.Clock.systemUTC.instant())
    writeParquetReport(commitsDF, reportLogsDst, time, "commits.parquet")

    val removedCount = removed.count()
    println(s"Total objects to delete (some may already have been deleted): ${removedCount}")
    writeJsonSummary(configMapper, reportLogsDst, removedCount, gcRules, time)
    removed
      .withColumn(MARK_ID_KEY, lit(markID))
      .withColumn(RUN_ID_KEY, lit(runID))
      .write
      .partitionBy(MARK_ID_KEY, RUN_ID_KEY)
      .mode(SaveMode.Overwrite)
      .parquet(f"${deletedObjectsDst}/dt=$time")
  }

  private def concatToGCLogsPrefix(storageNameSpace: String, key: String): String = {
    val strippedKey = key.stripPrefix("/")
    s"${storageNameSpace}_lakefs/logs/gc/$strippedKey"
  }

  private def repartitionBySize(df: DataFrame, maxSize: Int, column: String): DataFrame = {
    val nRows = df.count()
    val nPartitions = math.max(1, math.ceil(nRows / maxSize)).toInt
    df.repartitionByRange(nPartitions, col(column))
  }

  def bulkRemove(
      configMapper: ConfigMapper,
      readKeysDF: DataFrame,
      storageNamespace: String,
      region: String,
      storageType: String
  ): Dataset[String] = {
    import spark.implicits._
    val bulkRemover =
      BulkRemoverFactory(storageType, configMapper.configuration, storageNamespace, region)
    val bulkSize = bulkRemover.getMaxBulkSize()
    val repartitionedKeys = repartitionBySize(readKeysDF, bulkSize, "address")
    val bulkedKeyStrings = repartitionedKeys
      .select("address")
      .map(_.getString(0)) // get address as string (address is in index 0 of row)

    bulkedKeyStrings
      .mapPartitions(iter => {
        // mapPartitions lambda executions are sent over to Spark executors, the executors don't have access to the
        // bulkRemover created above because it was created on the driver and it is not a serializable object. Therefore,
        // we create new bulkRemovers.
        val bulkRemover =
          BulkRemoverFactory(storageType, configMapper.configuration, storageNamespace, region)
        iter
          .grouped(bulkSize)
          .flatMap(bulkRemover.deleteObjects(_, storageNamespace))
      })
  }

  def remove(
      configMapper: ConfigMapper,
      storageNamespace: String,
      addressDFLocation: String,
      expiredAddresses: Dataset[Row],
      markID: String,
      region: String,
      storageType: String,
      schema: StructType
  ) = {
    println("addressDFLocation: " + addressDFLocation)

    val df = expiredAddresses.where(col(MARK_ID_KEY) === markID)
    bulkRemove(configMapper, df, storageNamespace, region, storageType)
      .toDF(schema.fieldNames: _*)
  }

  private def getMetadataMarkLocation(markId: String, gcAddressesLocation: String) = {
    s"$gcAddressesLocation/$markId.meta"
  }

  private def getMarkMetadata(markId: String, gcAddressesLocation: String): DataFrame = {
    val addressesMarkMetadataLocation = getMetadataMarkLocation(markId, gcAddressesLocation)
    spark.read.json(addressesMarkMetadataLocation)
  }

  private def populateRunIDAndCommitsLocation(
      markID: String,
      gcAddressesLocation: String
  ): Array[String] = {
    import spark.implicits._
    val markMetadataDF = getMarkMetadata(markID, gcAddressesLocation)
    markMetadataDF
      .select(RUN_ID_KEY, COMMITS_LOCATION_KEY)
      .map(row => {
        var arr = Array[String]()
        for (i <- 0 until row.length) {
          arr = arr :+ row.getString(i)
        }
        arr
      })
      .first()
  }

  private def generateMarkMetadataDataframe(runId: String, commitsLocation: String): DataFrame = {
    val metadata = Seq((runId, commitsLocation))
    val fields = Array(
      StructField(RUN_ID_KEY, StringType, nullable = false),
      StructField(COMMITS_LOCATION_KEY, StringType, nullable = false)
    )
    val schema = StructType(fields)
    spark.createDataFrame(metadata).toDF(schema.fieldNames: _*)
  }

  private def writeAddressesMarkMetadata(
      runID: String,
      markId: String,
      gcAddressesLocation: String,
      gcCommitsLocation: String
  ) = {
    generateMarkMetadataDataframe(runID, gcCommitsLocation).write
      .mode(SaveMode.Overwrite)
      .json(getMetadataMarkLocation(markId, gcAddressesLocation))
  }

  private def getAddressesLocation(storageNSForHadoopFS: String): String = {
    // TODO(jonathan): the server should generate this path
    s"${storageNSForHadoopFS.stripSuffix("/")}/_lakefs/retention/gc/addresses/"
  }

  private def writeParquetReport(
      df: DataFrame,
      dstRoot: String,
      time: String,
      suffix: String = ""
  ) = {
    val dstPath = s"${dstRoot}/dt=${time}/${suffix}"
    df.write.parquet(dstPath)
  }

  private def writeJsonSummary(
      configMapper: ConfigMapper,
      dstRoot: String,
      numDeletedObjects: Long,
      gcRules: String,
      time: String
  ) = {
    val dstPath = new Path(s"${dstRoot}/dt=${time}/summary.json")
    val dstFS = dstPath.getFileSystem(configMapper.configuration)
    val jsonSummary = JObject("gc_rules" -> gcRules, "num_deleted_objects" -> numDeletedObjects)

    val stream = dstFS.create(dstPath)
    try {
      val bytes = compact(render(jsonSummary)).getBytes("UTF-8")
      stream.write(bytes)
    } finally {
      stream.close()
    }
  }

  def writeJsonSummaryForTesting = writeJsonSummary _
}<|MERGE_RESOLUTION|>--- conflicted
+++ resolved
@@ -216,13 +216,8 @@
 
     val commitsDS = getCommitsDF(commitDFLocation)
       .as[(String, Boolean)]
-<<<<<<< HEAD
-      .repartition(numRangePartitions)
+      .repartition(numCommitPartitions)
       .persist(StorageLevel.MEMORY_ONLY_SER)
-=======
-      .repartition(numCommitPartitions)
-      .persist(StorageLevel.MEMORY_AND_DISK_SER)
->>>>>>> 882f4b19
     val rangeIDs = getRangeIDsForCommits(commitsDS, repo)
 
     try {
