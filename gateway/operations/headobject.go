--- conflicted
+++ resolved
@@ -22,11 +22,7 @@
 }
 
 func (controller *HeadObject) Handle(o *PathOperation) {
-<<<<<<< HEAD
-	entry, err := o.Index.ReadEntry(o.Repo.GetRepoId(), o.Ref, o.Path)
-=======
-	entry, err := o.Index.ReadEntryObject(o.Repo.GetRepoId(), o.Branch, o.Path)
->>>>>>> 4247a09b
+    entry, err := o.Index.ReadEntryObject(o.Repo.GetRepoId(), o.Ref, o.Path)
 	if xerrors.Is(err, db.ErrNotFound) {
 		// TODO: create distinction between missing repo & missing key
 		o.Log().
