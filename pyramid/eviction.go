--- conflicted
+++ resolved
@@ -10,15 +10,7 @@
 // eviction is an abstraction of the eviction control for easy testing
 type eviction interface {
 	touch(rPath relativePath)
-<<<<<<< HEAD
-	store(rPath relativePath, filesize int64) bool
-}
-
-type lruSizeEviction struct {
-	cache *ristretto.Cache
-=======
 	store(rPath relativePath, filesize int64) int
->>>>>>> 0f4617f1
 }
 
 type lruSizeEviction struct {
