--- conflicted
+++ resolved
@@ -538,14 +538,9 @@
 
 func initDiffService() *diff.Service {
 	pluginsManager := plugins.NewManager[diff.Differ]()
-<<<<<<< HEAD
-	pid := plugins.PluginIdentity{Version: 0, ExecutableLocation: "~/.lakefs/plugins/delta"}
-	pa := plugins.PluginHandshake{Key: "deltaKey", Value: "7a44968c-5076-4a90-9a0e-0249cc6c119a"}
-=======
 	hd, _ := os.UserHomeDir()
 	pid := plugins.PluginIdentity{Version: 0, ExecutableLocation: fmt.Sprintf("%s/.lakefs/plugins/delta", hd)}
 	pa := plugins.PluginHandshake{Key: "deltaKey", Value: "deltaValue"}
->>>>>>> 5bdb893f
 	err := pluginsManager.RegisterPlugin("delta", pid, pa, diff.DeltaDiffGRPCPlugin{})
 	if err != nil {
 		return nil
